--- conflicted
+++ resolved
@@ -28,11 +28,7 @@
 4. Open a terminal from launcher. Clone this repo and copy the contents of downloaded repo to the main folder.
 
 ```sh
-<<<<<<< HEAD
 git clone deepratnaawale/CivitAIBatchModelDownloader && cp -vaR CivitAIBatchModelDownloader/.. && rmdir CivitAIBatchModelDownloader/
-=======
-git clone https://github.com/deepratnaawale/CivitAIBatchModelDownloader.git
->>>>>>> f501ed40
 ```
 
 5. Copy the contents of downloaded repo to the main folder. Use the following:
@@ -105,11 +101,7 @@
 ```python
 model_type: Path(path/to/download/model/to/)
 ```
-<<<<<<< HEAD
 Don't forget to add the a `,` if your model isn't the last one. do not use plural in dict key, i.e. `lora` NOT `loras`, **lowercase necessary!**
-=======
-Don't forget to add a `,` if your model path isn't the last one.
->>>>>>> f501ed40
 
 
 # CSV Structure
